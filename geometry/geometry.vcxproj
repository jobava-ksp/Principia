--- conflicted
+++ resolved
@@ -100,10 +100,7 @@
   </ItemGroup>
   <ItemGroup>
     <ClCompile Include="orthogonal_map_test.cpp" />
-<<<<<<< HEAD
     <ClCompile Include="rotation_test.cpp" />
-=======
->>>>>>> d944404e
     <ClCompile Include="sign_test.cpp" />
   </ItemGroup>
   <Import Project="$(VCTargetsPath)\Microsoft.Cpp.targets" />
