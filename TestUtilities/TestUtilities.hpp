--- conflicted
+++ resolved
@@ -1,78 +1,41 @@
-<<<<<<< HEAD
-﻿#pragma once
-
-#include <CppUnitTest.h>
-
-#include "Quantities/Dimensionless.hpp"
-#include "Quantities/Quantities.hpp"
-
-namespace principia {
-namespace test_utilities {
-// The Microsoft equivalent only takes a wchar_t*.
-void WriteLog(std::wstring const& message);
-void NewLine();
-// Equivalent to Log(message); Newline();
-void LogLine(std::wstring const& message);
-
-// The Microsoft equivalent only takes a wchar_t*.
-void AssertFalse(bool const test, std::wstring const& message = L"");
-void AssertTrue(bool const test, std::wstring const& message = L"");
-
-// The Microsoft equivalent supports errors only for double.
-template<typename ValueType, typename ErrorType>
-void AssertEqualWithin(ValueType const& left,
-                       ValueType const& right,
-                       ErrorType const& ε);
-template<typename ValueType>
-void AssertEqual(ValueType const& left,
-                 ValueType const& right);
-
-template<typename ValueType, typename ErrorType>
-void AssertNotEqualWithin(ValueType const& left,
-                          ValueType const& right,
-                          ErrorType const& ε);
-template<typename ValueType>
-void AssertNotEqual(ValueType const& left,
-                    ValueType const& right);
-
-
-}  // namespace test_utilities
-}  // namespace principia
-
-#include "TestUtilities-body.hpp"
-=======
-﻿#pragma once
-
-#include <CppUnitTest.h>
-
-#include "Quantities/Dimensionless.hpp"
-#include "Quantities/Quantities.hpp"
-
-namespace principia {
-namespace test_utilities {
-// The Microsoft equivalent only takes a wchar_t*.
-void WriteLog(std::wstring const& message);
-void NewLine();
-// Equivalent to Log(message); Newline();
-void LogLine(std::wstring const& message);
-
-// The Microsoft equivalent only takes a wchar_t*.
-void AssertFalse(bool const test, std::wstring const& message = L"");
-void AssertTrue(bool const test, std::wstring const& message = L"");
-
-// The Microsoft equivalent supports errors only for double.
-template<typename ValueType, typename ErrorType>
-void AssertEqualWithin(ValueType const& left,
-                       ValueType const& right,
-                       ErrorType const& ε);
-
-template<typename ValueType, typename ErrorType>
-void AssertNotEqualWithin(ValueType const& left,
-                          ValueType const& right,
-                          ErrorType const& ε);
-
-}  // namespace test_utilities
-}  // namespace principia
-
-#include "TestUtilities/TestUtilities-body.hpp"
->>>>>>> a28cfbba
+﻿#pragma once
+
+#include <CppUnitTest.h>
+
+#include "Quantities/Dimensionless.hpp"
+#include "Quantities/Quantities.hpp"
+
+namespace principia {
+namespace test_utilities {
+// The Microsoft equivalent only takes a wchar_t*.
+void WriteLog(std::wstring const& message);
+void NewLine();
+// Equivalent to Log(message); Newline();
+void LogLine(std::wstring const& message);
+
+// The Microsoft equivalent only takes a wchar_t*.
+void AssertFalse(bool const test, std::wstring const& message = L"");
+void AssertTrue(bool const test, std::wstring const& message = L"");
+
+// The Microsoft equivalent supports errors only for double.
+template<typename ValueType, typename ErrorType>
+void AssertEqualWithin(ValueType const& left,
+                       ValueType const& right,
+                       ErrorType const& ε);
+template<typename ValueType>
+void AssertEqual(ValueType const& left,
+                 ValueType const& right);
+
+template<typename ValueType, typename ErrorType>
+void AssertNotEqualWithin(ValueType const& left,
+                          ValueType const& right,
+                          ErrorType const& ε);
+template<typename ValueType>
+void AssertNotEqual(ValueType const& left,
+                    ValueType const& right);
+
+
+}  // namespace test_utilities
+}  // namespace principia
+
+#include "TestUtilities/TestUtilities-body.hpp"